--- conflicted
+++ resolved
@@ -121,7 +121,6 @@
 	BlockTimestamp  uint64
 }
 
-<<<<<<< HEAD
 type EvmContract struct {
 	Address                  string
 	Bytecode                 *string
@@ -135,7 +134,8 @@
 	Name                     *string
 	Statistics               *map[string]interface{}
 	SupportedStandards       *map[string]interface{}
-=======
+}
+
 type AbiJobsDeployInfo struct {
 	DeployedBlockNumber uint64
 	IDs                 []string
@@ -147,5 +147,4 @@
 	AbiName string `json:"abi_name"`
 	AbiType string `json:"abi_type"`
 	Once    sync.Once
->>>>>>> a317b95f
 }
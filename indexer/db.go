package indexer

import (
	"bufio"
	"context"
	"encoding/hex"
	"encoding/json"
	"fmt"
	"io/ioutil"
	"log"
	"os"
	"strconv"
	"strings"
	"time"

	"github.com/ethereum/go-ethereum/accounts/abi"
	"github.com/google/uuid"
	"github.com/jackc/pgx/v5"
	"github.com/jackc/pgx/v5/pgxpool"
)

// DB is a global variable to hold the GORM database connection.

func LabelsTableName(blockchain string) string {
	return fmt.Sprintf(blockchain + "_labels")
}

func BlocksTableName(blockchain string) string {
	return fmt.Sprintf(blockchain + "_blocks")
}

func TransactionsTableName(blockchain string) string {
	return fmt.Sprintf(blockchain + "_transactions")
}

func hexStringToInt(hexString string) (int64, error) {
	// Remove the "0x" prefix from the hexadecimal string
	hexString = strings.TrimPrefix(hexString, "0x")

	// Parse the hexadecimal string to an integer
	intValue, err := strconv.ParseInt(hexString, 16, 64)
	if err != nil {
		return 0, err
	}

	return intValue, nil
}

// https://klotzandrew.com/blog/postgres-passing-65535-parameter-limit/ insted of batching
type UnnestInsertValueStruct struct {
	Type   string        `json:"type"`   // e.g. "BIGINT" or "TEXT" or any other PostgreSQL data type
	Values []interface{} `json:"values"` // e.g. [1, 2, 3, 4, 5]
}

func IsBlockchainWithL1Chain(blockchain string) bool {
	switch blockchain {
	case "ethereum":
		return false
	case "polygon":
		return false
	case "arbitrum_one":
		return true
	case "arbitrum_sepolia":
		return true
	case "game7_orbit_arbitrum_sepolia":
		return true
	case "game7_testnet":
		return true
	case "xai":
		return true
	case "xai_sepolia":
		return true
	case "mantle":
		return false
	case "mantle_sepolia":
		return false
	case "b3":
		return false
	case "b3_sepolia":
		return false
	default:
		return false
	}
}

func FilterABIJobs(abiJobs []AbiJob, ids []string) []AbiJob {
	var filteredABIJobs []AbiJob

	for _, abiJob := range abiJobs {
		for _, id := range ids {
			if abiJob.ID == id {
				filteredABIJobs = append(filteredABIJobs, abiJob)
			}
		}
	}

	return filteredABIJobs
}

type PostgreSQLpgx struct {
	pool *pgxpool.Pool
}

func NewPostgreSQLpgx() (*PostgreSQLpgx, error) {

	ctx, cancel := context.WithTimeout(context.Background(), 120*time.Second)

	defer cancel()

	pool, err := pgxpool.New(ctx, MOONSTREAM_DB_V3_INDEXES_URI)
	if err != nil {
		return nil, err
	}

	return &PostgreSQLpgx{
		pool: pool,
	}, nil
}

func NewPostgreSQLpgxWithCustomURI(uri string) (*PostgreSQLpgx, error) {

	//  create a connection to the database

	ctx, cancel := context.WithTimeout(context.Background(), 10*time.Second)

	defer cancel()

	pool, err := pgxpool.New(ctx, uri)
	if err != nil {
		return nil, err
	}

	return &PostgreSQLpgx{
		pool: pool,
	}, nil
}

func (p *PostgreSQLpgx) Close() {
	p.pool.Close()
}

func (p *PostgreSQLpgx) GetPool() *pgxpool.Pool {
	return p.pool
}

// read from database

func (p *PostgreSQLpgx) ReadBlockIndex(ctx context.Context, startBlock uint64, endBlock uint64) ([]BlockIndex, error) {

	pool := p.GetPool()

	conn, err := pool.Acquire(ctx)

	if err != nil {
		return nil, err
	}

	defer conn.Release()

	rows, err := conn.Query(ctx, "SELECT * FROM products WHERE block_number >= $1 AND block_number <= $2", startBlock, endBlock)

	if err != nil {
		return nil, err
	}

	blocksIndex, err := pgx.CollectRows(rows, pgx.RowToStructByName[BlockIndex])

	if err != nil {
		return nil, err
	}

	return blocksIndex, nil

}

func (p *PostgreSQLpgx) ReadIndexOnRange(tableName string, startBlock uint64, endBlock uint64) ([]interface{}, error) {
	pool := p.GetPool()

	conn, err := pool.Acquire(context.Background())

	if err != nil {
		return nil, err
	}

	defer conn.Release()

	var indices []interface{}

	rows, err := conn.Query(context.Background(), "SELECT bt.block_number, bt.block_hash, bt.block_timestamp, tt.hash, tt.index, tt.path as transaction_, tt.input as transaction_input, lt.selector, lt.topic1, lt.topic2, lt.transaction_hash, lt.log_index, lt.path as event_path FROM block_index bt LEFT JOIN transaction_index tt ON bt.block_number = tt.block_number LEFT JOIN log_index lt ON tt.hash = lt.transaction_hash WHERE bt.block_number >= $1 AND bt.block_number <= $2", startBlock, endBlock)

	if err != nil {
		return nil, err
	}

	for rows.Next() {

		var index interface{}

		err = rows.Scan(&index)

		if err != nil {
			return nil, err
		}

		indices = append(indices, index)
	}

	return indices, nil
}

func (p *PostgreSQLpgx) ReadLastLabel(blockchain string) (uint64, error) {
	pool := p.GetPool()

	conn, err := pool.Acquire(context.Background())

	if err != nil {
		return 0, err
	}

	defer conn.Release()

	var label uint64

	query := fmt.Sprintf("SELECT block_number FROM %s ORDER BY block_number DESC LIMIT 1", blockchain+"_labels")

	err = conn.QueryRow(context.Background(), query).Scan(&label)

	if err != nil {
		if err == pgx.ErrNoRows {
			return 0, nil
		}
		return 0, err

	}

	return label, nil
}

func decodeAddress(address string) ([]byte, error) {
	if len(address) < 2 {
		return []byte{0x00}, nil
	}
	return hex.DecodeString(address[2:])
}

// updateValues updates the values in the map for a given key
func updateValues(valuesMap map[string]UnnestInsertValueStruct, key string, value interface{}) {
	tmp := valuesMap[key]
	tmp.Values = append(tmp.Values, value)
	valuesMap[key] = tmp
}

func (p *PostgreSQLpgx) WriteIndexes(blockchain string, blocksIndexPack []BlockIndex) error {

	ctx := context.Background()
	pool := p.GetPool()
	conn, err := pool.Acquire(ctx)
	if err != nil {
		log.Println("Connection error", err)
		return err
	}
	defer conn.Release()

	tx, err := conn.Begin(ctx)
	if err != nil {
		return fmt.Errorf("failed to begin transaction: %w", err)
	}
	defer func() {
		if err := recover(); err != nil {
			tx.Rollback(ctx)
			panic(err)
		} else if err != nil {
			tx.Rollback(ctx)
		} else {
			err = tx.Commit(ctx)
		}
	}()

	// Write blocks index
	if len(blocksIndexPack) > 0 {
		err = p.writeBlockIndexToDB(tx, blockchain, blocksIndexPack)
		if err != nil {
			return err
		}
	}

	return nil
}

// Batch insert
func (p *PostgreSQLpgx) executeBatchInsert(tx pgx.Tx, ctx context.Context, tableName string, columns []string, values map[string]UnnestInsertValueStruct, conflictClause string) error {

	types := make([]string, 0)

	for index, column := range columns {
		// constract  unnest($1::int[], $2::int[] ...)
		types = append(types, fmt.Sprintf("$%d::%s[]", index+1, values[column].Type))
	}

	query := fmt.Sprintf("INSERT INTO %s (%s) SELECT * FROM unnest(%s) %s", tableName, strings.Join(columns, ","), strings.Join(types, ","), conflictClause)

	// create a slices of values
	var valuesSlice []interface{}

	for _, column := range columns {

		valuesSlice = append(valuesSlice, values[column].Values)
	}

	// track execution time

	if _, err := tx.Exec(ctx, query, valuesSlice...); err != nil {
		log.Println("Error executing bulk insert", err)
		return fmt.Errorf("error executing bulk insert for batch: %w", err)
	}

	return nil
}

func (p *PostgreSQLpgx) writeBlockIndexToDB(tx pgx.Tx, blockchain string, indexes []BlockIndex) error {
	tableName := BlocksTableName(blockchain)
	isBlockchainWithL1Chain := IsBlockchainWithL1Chain(blockchain)
	columns := []string{"block_number", "block_hash", "block_timestamp", "parent_hash", "row_id", "path", "transactions_indexed_at", "logs_indexed_at"}

	valuesMap := make(map[string]UnnestInsertValueStruct)

	valuesMap["block_number"] = UnnestInsertValueStruct{
		Type:   "BIGINT",
		Values: []interface{}{},
	}

	valuesMap["block_hash"] = UnnestInsertValueStruct{
		Type:   "TEXT",
		Values: make([]interface{}, 0),
	}

	valuesMap["block_timestamp"] = UnnestInsertValueStruct{
		Type:   "BIGINT",
		Values: make([]interface{}, 0),
	}

	valuesMap["parent_hash"] = UnnestInsertValueStruct{
		Type:   "TEXT",
		Values: make([]interface{}, 0),
	}

	valuesMap["row_id"] = UnnestInsertValueStruct{
		Type:   "BIGINT",
		Values: make([]interface{}, 0),
	}

	valuesMap["path"] = UnnestInsertValueStruct{
		Type:   "TEXT",
		Values: make([]interface{}, 0),
	}

	valuesMap["transactions_indexed_at"] = UnnestInsertValueStruct{
		Type:   "TIMESTAMP",
		Values: make([]interface{}, 0),
	}

	valuesMap["logs_indexed_at"] = UnnestInsertValueStruct{
		Type:   "TIMESTAMP",
		Values: make([]interface{}, 0),
	}

	if isBlockchainWithL1Chain {
		columns = append(columns, "l1_block_number")
		valuesMap["l1_block_number"] = UnnestInsertValueStruct{
			Type:   "BIGINT",
			Values: make([]interface{}, 0),
		}
	}

	for _, index := range indexes {

		updateValues(valuesMap, "block_number", index.BlockNumber)
		updateValues(valuesMap, "block_hash", index.BlockHash)
		updateValues(valuesMap, "block_timestamp", index.BlockTimestamp)
		updateValues(valuesMap, "parent_hash", index.ParentHash)
		updateValues(valuesMap, "row_id", index.RowID)
		updateValues(valuesMap, "path", index.Path)
		updateValues(valuesMap, "transactions_indexed_at", "now()")
		updateValues(valuesMap, "logs_indexed_at", "now()")

		if isBlockchainWithL1Chain {
			updateValues(valuesMap, "l1_block_number", index.L1BlockNumber)
		}
	}

	ctx := context.Background()
	err = p.executeBatchInsert(tx, ctx, tableName, columns, valuesMap, "ON CONFLICT (block_number) DO NOTHING")

	if err != nil {
		return err
	}

	log.Printf("Add %d records into %s table", len(indexes), tableName)

	return nil
}

// GetEdgeDBBlock fetch first or last block for specified blockchain
func (p *PostgreSQLpgx) GetEdgeDBBlock(ctx context.Context, blockchain, side string) (BlockIndex, error) {
	var blockIndex BlockIndex

	pool := p.GetPool()

	conn, acquireErr := pool.Acquire(ctx)
	if acquireErr != nil {
		return blockIndex, acquireErr
	}

	defer conn.Release()

	query := fmt.Sprintf("SELECT block_number,block_hash,block_timestamp,parent_hash,row_id,path,l1_block_number FROM %s ORDER BY block_number", BlocksTableName(blockchain))

	switch side {
	case "first":
		query = fmt.Sprintf("%s LIMIT 1", query)
	case "last":
		query = fmt.Sprintf("%s DESC LIMIT 1", query)
	default:
		return blockIndex, fmt.Errorf("not supported side, choose 'first' or 'last' block")
	}

	queryErr := conn.QueryRow(context.Background(), query).Scan(
		&blockIndex.BlockNumber,
		&blockIndex.BlockHash,
		&blockIndex.BlockTimestamp,
		&blockIndex.ParentHash,
		&blockIndex.RowID,
		&blockIndex.Path,
		&blockIndex.L1BlockNumber,
	)
	if queryErr != nil {
		return blockIndex, queryErr
	}

	blockIndex.chain = blockchain

	return blockIndex, nil
}

func (p *PostgreSQLpgx) GetLatestDBBlockNumber(blockchain string, reverse ...bool) (uint64, error) {

	pool := p.GetPool()

	conn, err := pool.Acquire(context.Background())
	if err != nil {
		return 0, err

	}

	defer conn.Release()

	var blockNumber uint64

	blocksTableName := BlocksTableName(blockchain)
	// Check if reverse is provided, if not, default to false (DESC order)
	orderDirection := "DESC"
	if len(reverse) > 0 && reverse[0] {
		orderDirection = "ASC"
	}

	query := fmt.Sprintf("SELECT block_number FROM %s ORDER BY block_number %s LIMIT 1", blocksTableName, orderDirection)

	err = conn.QueryRow(context.Background(), query).Scan(&blockNumber)
	if err != nil {
		log.Printf("No data found in %s table", blocksTableName)
		return 0, err
	}

	return blockNumber, nil

}

func (p *PostgreSQLpgx) ReadABIJobs(blockchain string) ([]AbiJob, error) {
	pool := p.GetPool()

	conn, err := pool.Acquire(context.Background())

	if err != nil {
		return nil, err
	}

	defer conn.Release()

	rows, err := conn.Query(context.Background(), "SELECT id, address, user_id, customer_id, abi_selector, chain, abi_name, status, historical_crawl_status, progress, moonworm_task_pickedup, '[' || abi || ']' as abi, (abi::jsonb)->>'type' as abiType, created_at, updated_at, deployment_block_number FROM abi_jobs where chain=$1 and (abi::jsonb)->>'type' is not null", blockchain)

	if err != nil {
		return nil, err
	}

	abiJobs, err := pgx.CollectRows(rows, pgx.RowToStructByName[AbiJob])
	if err != nil {
		log.Println("Error collecting Abi jobs rows", err)
		return nil, err
	}

	// Check if we have at least one job before accessing
	if len(abiJobs) == 0 {
		return nil, nil // or return an appropriate error if this is considered an error state
	}

	//log.Println("Parsed abiJobs:", len(abiJobs), "for blockchain:", blockchain)
	// If you need to process or log the first ABI job separately, do it here

	return abiJobs, nil
}

func (p *PostgreSQLpgx) GetCustomersIDs(blockchain string) ([]string, error) {
	pool := p.GetPool()

	conn, err := pool.Acquire(context.Background())

	if err != nil {
		return nil, err
	}

	defer conn.Release()

	rows, err := conn.Query(context.Background(), "SELECT DISTINCT customer_id FROM abi_jobs where customer_id is not null and blockchain=$1", blockchain)

	if err != nil {
		return nil, err
	}

	var customerIds []string

	for rows.Next() {

		var customerId string

		err = rows.Scan(&customerId)

		if err != nil {
			return nil, err
		}

		customerIds = append(customerIds, customerId)

	}

	return customerIds, nil
}

func (p *PostgreSQLpgx) ReadUpdates(blockchain string, fromBlock uint64, customerIds []string) (uint64, uint64, string, []CustomerUpdates, error) {

	pool := p.GetPool()

	conn, err := pool.Acquire(context.Background())

	if err != nil {
		return 0, 0, "", nil, err
	}

	defer conn.Release()

	blocksTableName := BlocksTableName(blockchain)

	query := fmt.Sprintf(`WITH path as (
        SELECT
            path
        from
            %s
        WHERE
            block_number = $1
    ),
	latest_block_of_path as (
		SELECT
			block_number as block_number,
			path as path
		from
			%s
		WHERE
			path = (SELECT path from path)
		order by block_number desc
		limit 1
	),
    jobs AS (
        SELECT
            address as address,
            '0x' || encode(address, 'hex') as address_str,
            customer_id,
            abi_selector,
            abi_name,
            abi,
			(abi)::jsonb ->> 'type' as abi_type,
        	(abi)::jsonb ->> 'stateMutability' as abi_stateMutability
        FROM
            abi_jobs
        WHERE
            chain = $2
    ),
    address_abis AS (
        SELECT
            address_str,
            customer_id,
            json_object_agg(
                abi_selector,
                json_build_object(
                    'abi', '[' || abi || ']',
                    'abi_name', abi_name,
					'abi_type', abi_type 
                )
            ) AS abis_per_address
        FROM
            jobs
        GROUP BY
            address_str,
            customer_id
    ),
    reformatted_jobs AS (
        SELECT
            customer_id,
            json_object_agg(address_str, abis_per_address) AS abis
        FROM
            address_abis
        GROUP BY
            customer_id
    )
	SELECT
    	block_number,
    	path,
    	(SELECT json_agg(json_build_object(customer_id, abis)) FROM reformatted_jobs) as jobs
	FROM
    	latest_block_of_path
	`, blocksTableName, blocksTableName)

	rows, err := conn.Query(context.Background(), query, fromBlock, blockchain)

	if err != nil {
		log.Println("Error querying abi jobs from database", err)
		return 0, 0, "", nil, err
	}

	var customers []map[string]map[string]map[string]*AbiEntry
	var path string
	var firstBlockNumber, lastBlockNumber uint64

	for rows.Next() {
		err = rows.Scan(&lastBlockNumber, &path, &customers)
		if err != nil {
			log.Println("Error scanning row:", err)
			return 0, 0, "", nil, err
		}
	}

	var customerUpdates []CustomerUpdates

	for _, customerUpdate := range customers {

		for customerid, abis := range customerUpdate {

			customerUpdates = append(customerUpdates, CustomerUpdates{
				CustomerID: customerid,
				Abis:       abis,
			})

		}

	}

	return firstBlockNumber, lastBlockNumber, path, customerUpdates, nil

}

func (p *PostgreSQLpgx) EnsureCorrectSelectors(blockchain string, WriteToDB bool, outputFilePath string, ids []string) error {

	pool := p.GetPool()

	conn, err := pool.Acquire(context.Background())

	if err != nil {
		return err
	}

	defer conn.Release()

	// Get all the ABI jobs for the blockchain

	abiJobs, err := p.ReadABIJobs(blockchain)

	if err != nil {
		return err
	}

	if len(ids) > 0 {
		abiJobs = FilterABIJobs(abiJobs, ids)
	} else {
		log.Println("Found", len(abiJobs), "ABI jobs for blockchain:", blockchain)
	}
	var writer *bufio.Writer
	var f *os.File

	// for each ABI job, check if the selector is correct

	if outputFilePath != "" {

		f, err := os.OpenFile(outputFilePath, os.O_APPEND|os.O_WRONLY|os.O_CREATE, 0644)

		if err != nil {
			log.Println("Error opening file:", err)
			return err
		}

		writer := bufio.NewWriter(f)

		writer.WriteString(fmt.Sprintf("ABI jobs for blockchain: %s runned as WriteToDB: %v recorded at %s\n", blockchain, WriteToDB, time.Now().String()))

	}

	for _, abiJob := range abiJobs {

		// Now you can use abiJSONStr as a string
		abiObj, err := abi.JSON(strings.NewReader(abiJob.Abi))
		if err != nil {
			log.Println("Error parsing ABI for ABI job:", abiJob.ID, err)
			return err
		}

		var selector string

		if abiJob.AbiType == "event" {
			selector = abiObj.Events[abiJob.AbiName].ID.String()
		} else {
			selectorRaw := abiObj.Methods[abiJob.AbiName].ID
			selector = fmt.Sprintf("0x%x", selectorRaw)
		}

		if err != nil {
			log.Println("Error getting selector for ABI job:", abiJob.ID, err)
			continue
		}

		// Check if the selector is correct

		if abiJob.AbiSelector != selector {

			if WriteToDB {
				// Update the selector in the database

				_, err := conn.Exec(context.Background(), "UPDATE abi_jobs SET abi_selector = $1 WHERE id = $2", selector, abiJob.ID)

				if err != nil {
					log.Println("Error updating selector for ABI job:", abiJob.ID, err)
					continue
				}

				log.Println("Updated selector:", abiJob.AbiSelector, " for ABI job:", abiJob.ID, " to new selector:", selector)

			}

			if outputFilePath != "" {

				_, err = writer.WriteString(fmt.Sprintf("ABI job ID: %s, Name: %s, Address: %x, Selector: %s, Correct Selector: %s\n", abiJob.ID, abiJob.AbiName, abiJob.Address, abiJob.AbiSelector, selector))
				if err != nil {
					log.Println("Error writing to file:", err)
					continue
				}

			}

		}

	}

	if outputFilePath != "" {
		writer.Flush()

		f.Close()
	}
	return nil
}

func (p *PostgreSQLpgx) WriteLabes(
	blockchain string,
	transactions []TransactionLabel,
	events []EventLabel,
) error {

	pool := p.GetPool()

	conn, err := pool.Acquire(context.Background())

	if err != nil {
		return err
	}

	defer conn.Release()

	tx, err := conn.Begin(context.Background())

	if err != nil {
		return err
	}

	defer func() {
		if err := recover(); err != nil {
			tx.Rollback(context.Background())
			panic(err)
		} else if err != nil {
			tx.Rollback(context.Background())
		} else {
			err = tx.Commit(context.Background())
		}
	}()

	if len(transactions) > 0 {
		err := p.WriteTransactions(tx, blockchain, transactions)
		if err != nil {
			return err
		}
	}

	if len(events) > 0 {
		err := p.WriteEvents(tx, blockchain, events)
		if err != nil {
			return err
		}
	}

	return nil
}

func (p *PostgreSQLpgx) WriteEvents(tx pgx.Tx, blockchain string, events []EventLabel) error {

	tableName := LabelsTableName(blockchain)
	columns := []string{"id", "label", "transaction_hash", "log_index", "block_number", "block_hash", "block_timestamp", "caller_address", "origin_address", "address", "label_name", "label_type", "label_data"}
	var valuesMap = make(map[string]UnnestInsertValueStruct)

	valuesMap["id"] = UnnestInsertValueStruct{
		Type:   "UUID",
		Values: make([]interface{}, 0),
	}

	valuesMap["label"] = UnnestInsertValueStruct{
		Type:   "TEXT",
		Values: make([]interface{}, 0),
	}

	valuesMap["transaction_hash"] = UnnestInsertValueStruct{
		Type:   "TEXT",
		Values: make([]interface{}, 0),
	}

	valuesMap["log_index"] = UnnestInsertValueStruct{
		Type:   "BIGINT",
		Values: make([]interface{}, 0),
	}

	valuesMap["block_number"] = UnnestInsertValueStruct{
		Type:   "BIGINT",
		Values: make([]interface{}, 0),
	}

	valuesMap["block_hash"] = UnnestInsertValueStruct{
		Type:   "TEXT",
		Values: make([]interface{}, 0),
	}

	valuesMap["block_timestamp"] = UnnestInsertValueStruct{
		Type:   "BIGINT",
		Values: make([]interface{}, 0),
	}

	valuesMap["caller_address"] = UnnestInsertValueStruct{
		Type:   "BYTEA",
		Values: make([]interface{}, 0),
	}

	valuesMap["origin_address"] = UnnestInsertValueStruct{
		Type:   "BYTEA",
		Values: make([]interface{}, 0),
	}

	valuesMap["address"] = UnnestInsertValueStruct{
		Type:   "BYTEA",
		Values: make([]interface{}, 0),
	}

	valuesMap["label_name"] = UnnestInsertValueStruct{
		Type:   "TEXT",
		Values: make([]interface{}, 0),
	}

	valuesMap["label_type"] = UnnestInsertValueStruct{
		Type:   "TEXT",
		Values: make([]interface{}, 0),
	}

	valuesMap["label_data"] = UnnestInsertValueStruct{
		Type:   "jsonb",
		Values: make([]interface{}, 0),
	}

	for _, event := range events {

		id := uuid.New()

		callerAddressBytes, err := decodeAddress(event.CallerAddress)
		if err != nil {
			fmt.Println("Error decoding caller address:", err, event)
			continue
		}

		originAddressBytes, err := decodeAddress(event.OriginAddress)
		if err != nil {
			fmt.Println("Error decoding origin address:", err, event)
			continue
		}

		addressBytes, err := decodeAddress(event.Address)
		if err != nil {
			fmt.Println("Error decoding address:", err, event)
			continue
		}

		updateValues(valuesMap, "id", id)
		updateValues(valuesMap, "label", event.Label)
		updateValues(valuesMap, "transaction_hash", event.TransactionHash)
		updateValues(valuesMap, "log_index", event.LogIndex)
		updateValues(valuesMap, "block_number", event.BlockNumber)
		updateValues(valuesMap, "block_hash", event.BlockHash)
		updateValues(valuesMap, "block_timestamp", event.BlockTimestamp)
		updateValues(valuesMap, "caller_address", callerAddressBytes)
		updateValues(valuesMap, "origin_address", originAddressBytes)
		updateValues(valuesMap, "address", addressBytes)
		updateValues(valuesMap, "label_name", event.LabelName)
		updateValues(valuesMap, "label_type", event.LabelType)
		updateValues(valuesMap, "label_data", event.LabelData)

	}

	ctx := context.Background()

	err := p.executeBatchInsert(tx, ctx, tableName, columns, valuesMap, "ON CONFLICT DO NOTHING")

	if err != nil {
		return err
	}

	log.Printf("Saved %d events records into %s table", len(events), tableName)

	return nil
}

func (p *PostgreSQLpgx) WriteTransactions(tx pgx.Tx, blockchain string, transactions []TransactionLabel) error {
	tableName := LabelsTableName(blockchain)
	columns := []string{"id", "address", "block_number", "block_hash", "caller_address", "label_name", "label_type", "origin_address", "label", "transaction_hash", "label_data", "block_timestamp"}

	var valuesMap = make(map[string]UnnestInsertValueStruct)

	valuesMap["id"] = UnnestInsertValueStruct{
		Type:   "UUID",
		Values: make([]interface{}, 0),
	}

	valuesMap["address"] = UnnestInsertValueStruct{
		Type:   "BYTEA",
		Values: make([]interface{}, 0),
	}

	valuesMap["block_number"] = UnnestInsertValueStruct{
		Type:   "BIGINT",
		Values: make([]interface{}, 0),
	}

	valuesMap["block_hash"] = UnnestInsertValueStruct{
		Type:   "TEXT",
		Values: make([]interface{}, 0),
	}

	valuesMap["caller_address"] = UnnestInsertValueStruct{
		Type:   "BYTEA",
		Values: make([]interface{}, 0),
	}

	valuesMap["label_name"] = UnnestInsertValueStruct{
		Type:   "TEXT",
		Values: make([]interface{}, 0),
	}

	valuesMap["label_type"] = UnnestInsertValueStruct{
		Type:   "TEXT",
		Values: make([]interface{}, 0),
	}

	valuesMap["origin_address"] = UnnestInsertValueStruct{
		Type:   "BYTEA",
		Values: make([]interface{}, 0),
	}

	valuesMap["label"] = UnnestInsertValueStruct{
		Type:   "TEXT",
		Values: make([]interface{}, 0),
	}

	valuesMap["transaction_hash"] = UnnestInsertValueStruct{
		Type:   "TEXT",
		Values: make([]interface{}, 0),
	}

	valuesMap["label_data"] = UnnestInsertValueStruct{
		Type:   "jsonb",
		Values: make([]interface{}, 0),
	}

	valuesMap["block_timestamp"] = UnnestInsertValueStruct{
		Type:   "BIGINT",
		Values: make([]interface{}, 0),
	}

	for _, transaction := range transactions {

		id := uuid.New()

		addressBytes, err := decodeAddress(transaction.Address)
		if err != nil {
			fmt.Println("Error decoding address:", err, transaction)
			continue
		}

		callerAddressBytes, err := decodeAddress(transaction.CallerAddress)
		if err != nil {
			fmt.Println("Error decoding caller address:", err, transaction)
			continue
		}

		originAddressBytes, err := decodeAddress(transaction.OriginAddress)
		if err != nil {
			fmt.Println("Error decoding origin address:", err, transaction)
			continue
		}

		updateValues(valuesMap, "id", id)
		updateValues(valuesMap, "address", addressBytes)
		updateValues(valuesMap, "block_number", transaction.BlockNumber)
		updateValues(valuesMap, "block_hash", transaction.BlockHash)
		updateValues(valuesMap, "caller_address", callerAddressBytes)
		updateValues(valuesMap, "label_name", transaction.LabelName)
		updateValues(valuesMap, "label_type", transaction.LabelType)
		updateValues(valuesMap, "origin_address", originAddressBytes)
		updateValues(valuesMap, "label", transaction.Label)
		updateValues(valuesMap, "transaction_hash", transaction.TransactionHash)
		updateValues(valuesMap, "label_data", transaction.LabelData)
		updateValues(valuesMap, "block_timestamp", transaction.BlockTimestamp)

	}

	ctx := context.Background()

	err := p.executeBatchInsert(tx, ctx, tableName, columns, valuesMap, "ON CONFLICT DO NOTHING")

	if err != nil {
		return err
	}

	log.Printf("Saved %d transactions records into %s table", len(transactions), tableName)

	return nil
}

func (p *PostgreSQLpgx) CleanIndexes(blockchain string, batchLimit uint64, sleepTime int) error {
	pool := p.GetPool()

	conn, err := pool.Acquire(context.Background())

	if err != nil {
		return err
	}

	defer conn.Release()

	// get max and min block number

	var minBlockNumber uint64
	var maxBlockNumber uint64

	query := fmt.Sprintf("SELECT min(block_number), max(block_number) FROM %s", TransactionsTableName(blockchain))

	err = conn.QueryRow(context.Background(), query).Scan(&minBlockNumber, &maxBlockNumber)

	if err != nil {
		return err
	}

	// delete indexes in batches

	log.Printf("Starting deletion of transactions indexes in blocks range from %d to %d number", minBlockNumber, maxBlockNumber)

	for i := minBlockNumber; i <= maxBlockNumber; i += batchLimit {

		commandTag, err := conn.Exec(context.Background(), fmt.Sprintf("DELETE FROM %s WHERE block_number >= $1 AND block_number < $2", TransactionsTableName(blockchain)), i, i+batchLimit)
		if err != nil {
			return err
		}

		log.Println("Deleted", commandTag.RowsAffected(), "transactions indexes with corresponding logs")

		// sleep for a while to avoid overloading the database
		time.Sleep(time.Duration(sleepTime) * time.Second)
	}

	return nil

}

<<<<<<< HEAD
func (p *PostgreSQLpgx) GetPaths(chain string, startBlock uint64, endBlock uint64) ([]string, error) {
	pool := p.GetPool()

	conn, err := pool.Acquire(context.Background())

	if err != nil {
		return nil, err
	}

	defer conn.Release()

	if startBlock > endBlock {
		startBlock, endBlock = endBlock, startBlock
	}

	query := fmt.Sprintf("with paths as (SELECT DISTINCT ON(path) path, block_number FROM %s WHERE block_number >= $1 AND block_number <= $2) SELECT path, block_number FROM paths order by 2 desc", BlocksTableName(chain))
	rows, err := conn.Query(context.Background(), query, startBlock, endBlock)
	if err != nil {
		return nil, err
	}

	var paths []string

	for rows.Next() {

		var path string
		var blockNumber uint64

		err = rows.Scan(&path, &blockNumber)

		if err != nil {
			return nil, err
		}

		paths = append(paths, path)

	}

	log.Println("Found", len(paths), "paths for blockchain:", chain)

	return paths, nil

}

func (p *PostgreSQLpgx) WriteContracts(chain string, contracts map[string]EvmContract) error {
	pool := p.GetPool()

	conn, err := pool.Acquire(context.Background())

	if err != nil {
		return err
	}

	defer conn.Release()

	tx, err := conn.Begin(context.Background())

	if err != nil {
		return err
	}

	defer func() {
		if err := recover(); err != nil {
			tx.Rollback(context.Background())
			panic(err)
		} else if err != nil {
			tx.Rollback(context.Background())
		} else {
			err = tx.Commit(context.Background())
		}
	}()

	tableName := chain + "_contracts"

	columns := []string{"address", "bytecode", "deployed_bytecode", "abi", "deployed_at_block_number", "deployed_at_block_hash", "deployed_at_block_timestamp", "transaction_hash", "transaction_index", "name", "statistics", "supported_standards"}

	var valuesMap = make(map[string]UnnestInsertValueStruct)

	valuesMap["address"] = UnnestInsertValueStruct{
		Type:   "BYTEA",
		Values: make([]interface{}, 0),
	}

	valuesMap["bytecode"] = UnnestInsertValueStruct{
		Type:   "TEXT",
		Values: make([]interface{}, 0),
	}

	valuesMap["deployed_bytecode"] = UnnestInsertValueStruct{
		Type:   "TEXT",
		Values: make([]interface{}, 0),
	}

	valuesMap["abi"] = UnnestInsertValueStruct{
		Type:   "jsonb",
		Values: make([]interface{}, 0),
	}

	valuesMap["deployed_at_block_number"] = UnnestInsertValueStruct{
		Type:   "BIGINT",
		Values: make([]interface{}, 0),
	}

	valuesMap["deployed_at_block_hash"] = UnnestInsertValueStruct{
		Type:   "TEXT",
		Values: make([]interface{}, 0),
	}

	valuesMap["deployed_at_block_timestamp"] = UnnestInsertValueStruct{
		Type:   "BIGINT",
		Values: make([]interface{}, 0),
	}

	valuesMap["transaction_hash"] = UnnestInsertValueStruct{
		Type:   "TEXT",
		Values: make([]interface{}, 0),
	}

	valuesMap["transaction_index"] = UnnestInsertValueStruct{
		Type:   "BIGINT",
		Values: make([]interface{}, 0),
	}

	valuesMap["name"] = UnnestInsertValueStruct{
		Type:   "TEXT",
		Values: make([]interface{}, 0),
	}

	valuesMap["statistics"] = UnnestInsertValueStruct{
		Type:   "jsonb",
		Values: make([]interface{}, 0),
	}

	valuesMap["supported_standards"] = UnnestInsertValueStruct{
		Type:   "jsonb",
		Values: make([]interface{}, 0),
	}

	for _, contract := range contracts {

		addressBytes, err := decodeAddress(contract.Address)
		if err != nil {
			log.Println("Error decoding address:", err, contract)
			continue
		}

		if contract.Abi != nil {

			abi, err := json.Marshal(*contract.Abi)
			if err != nil {
				log.Println("Error marshalling abi:", err, contract)
				continue
			}

			updateValues(valuesMap, "abi", abi)

		} else {
			updateValues(valuesMap, "abi", nil)
		}

		if contract.Statistics != nil {

			statistics, err := json.Marshal(*contract.Statistics)
			if err != nil {
				log.Println("Error marshalling statistics:", err, contract)
				continue
			}

			updateValues(valuesMap, "statistics", statistics)

		} else {
			updateValues(valuesMap, "statistics", nil)
		}

		if contract.SupportedStandards != nil {

			supportedStandards, err := json.Marshal(*contract.SupportedStandards)
			if err != nil {
				log.Println("Error marshalling supported standards:", err, contract)
				continue
			}

			updateValues(valuesMap, "supported_standards", supportedStandards)

		} else {
			updateValues(valuesMap, "supported_standards", nil)
		}

		updateValues(valuesMap, "address", addressBytes)
		updateValues(valuesMap, "bytecode", contract.Bytecode)
		updateValues(valuesMap, "deployed_bytecode", contract.DeployedBytecode)
		updateValues(valuesMap, "deployed_at_block_number", contract.DeployedAtBlockNumber)
		updateValues(valuesMap, "deployed_at_block_hash", contract.DeployedAtBlockHash)
		updateValues(valuesMap, "deployed_at_block_timestamp", contract.DeployedAtBlockTimestamp)
		updateValues(valuesMap, "transaction_hash", contract.TransactionHash)
		updateValues(valuesMap, "transaction_index", contract.TransactionIndex)
		updateValues(valuesMap, "name", contract.Name)

	}

	ctx := context.Background()

	err = p.executeBatchInsert(tx, ctx, tableName, columns, valuesMap, "ON CONFLICT DO NOTHING")

	if err != nil {
		return err
	}

	log.Printf("Saved %d contracts records into %s table", len(contracts), tableName)

	return nil

=======
func (p *PostgreSQLpgx) UpdateAbiJobsStatus(blockchain string) error {
	pool := p.GetPool()

	conn, err := pool.Acquire(context.Background())
	if err != nil {
		return err
	}
	defer conn.Release()

	query := `
		UPDATE abi_jobs 
		SET historical_crawl_status = 'in_progress', moonworm_task_pickedup = true
		WHERE chain = @chain
		  AND historical_crawl_status = 'pending' 
		  AND status = 'active' 
		  AND deployment_block_number IS NOT NULL
	`

	queryArgs := pgx.NamedArgs{
		"chain": blockchain,
	}

	_, err = conn.Exec(context.Background(), query, queryArgs)
	if err != nil {
		return err
	}

	return nil
}

func (p *PostgreSQLpgx) SelectAbiJobs(blockchain string, addresses []string, customersIds []string, autoJobs, isDeployBlockNotNull bool, abiTypes []string) ([]AbiJob, error) {
	pool := p.GetPool()

	conn, err := pool.Acquire(context.Background())
	if err != nil {
		return nil, err
	}
	defer conn.Release()

	var queryBuilder strings.Builder

	queryArgs := make(pgx.NamedArgs)

	queryBuilder.WriteString(`
		SELECT id, address, user_id, customer_id, abi_selector, chain, abi_name, status, 
		       historical_crawl_status, progress, moonworm_task_pickedup, '[' || abi || ']' as abi, 
		       (abi::jsonb)->>'type' AS abiType, created_at, updated_at, deployment_block_number
		FROM abi_jobs
		WHERE true
	`)

	if len(abiTypes) != 0 {
		var abiConditions []string
		for _, abiType := range abiTypes {
			abiConditions = append(abiConditions, fmt.Sprintf("(abi::jsonb)->>'type' = '%s'", abiType))
		}

		queryBuilder.WriteString(fmt.Sprintf("AND (%s) ", strings.Join(abiConditions, " or ")))
	}

	if isDeployBlockNotNull {
		queryBuilder.WriteString(" AND deployment_block_number IS NOT null")
	}

	if blockchain != "" {
		queryBuilder.WriteString(" AND chain = @chain ")
		queryArgs["chain"] = blockchain
	}

	if autoJobs {
		queryBuilder.WriteString(" AND historical_crawl_status != 'done' ")
	}

	if len(addresses) > 0 {
		queryBuilder.WriteString(" AND address = ANY(@addresses) ")

		// decode addresses
		addressesBytes := make([][]byte, len(addresses))
		for i, address := range addresses {
			addressBytes, err := decodeAddress(address)
			if err != nil {
				return nil, err
			}
			addressesBytes[i] = addressBytes // Assign directly to the index
		}

		queryArgs["addresses"] = addressesBytes
	}

	if len(customersIds) > 0 {
		queryBuilder.WriteString(" AND customer_id = ANY(@customer_ids) ")
		queryArgs["customer_ids"] = customersIds
	}

	rows, err := conn.Query(context.Background(), queryBuilder.String(), queryArgs)
	if err != nil {
		log.Println("Error querying ABI jobs from database", err)
		return nil, err
	}

	abiJobs, err := pgx.CollectRows(rows, pgx.RowToStructByName[AbiJob])
	if err != nil {
		log.Println("Error collecting ABI jobs rows", err)
		return nil, err
	}

	return abiJobs, nil
}

func GetJobIds(abiJobs []AbiJob, isSilent bool) []string {
	var jobIds []string
	abiJobChains := make(map[string]int)
	for _, abiJob := range abiJobs {
		jobIds = append(jobIds, abiJob.ID)
		if _, ok := abiJobChains[abiJob.Chain]; !ok {
			abiJobChains[abiJob.Chain] = 0
		}
		abiJobChains[abiJob.Chain]++
	}

	if !isSilent {
		fmt.Printf("Found %d total:\n", len(jobIds))
		for k, v := range abiJobChains {
			fmt.Printf("- %s - %d jobs\n", k, v)
		}
	}

	return jobIds
}

func (p *PostgreSQLpgx) CopyAbiJobs(sourceCustomerId, destCustomerId string, abiJobs []AbiJob) error {
	pool := p.GetPool()

	ctx := context.Background()

	conn, err := pool.Acquire(ctx)
	if err != nil {
		return err
	}
	defer conn.Release()

	tx, err := conn.Begin(ctx)
	if err != nil {
		return err
	}
	defer tx.Rollback(ctx)

	_, prepErr := tx.Prepare(ctx, "insertAbiJob", `
        INSERT INTO abi_jobs (id, address, user_id, customer_id, abi_selector, chain, abi_name, status, historical_crawl_status, progress, moonworm_task_pickedup, abi, created_at, updated_at)
        VALUES ($1, $2, $3, $4, $5, $6, $7, $8, $9, $10, $11, $12, now(), now())
    `)
	if prepErr != nil {
		return err
	}

	for _, abiJob := range abiJobs {
		jobID := uuid.New()

		if len(abiJob.Abi) <= 2 || abiJob.Abi[0] != '[' || abiJob.Abi[len(abiJob.Abi)-1] != ']' {
			log.Printf("Passed ABI job, incorrect format: %s", abiJob.Abi)
			continue
		}
		abi := abiJob.Abi[1 : len(abiJob.Abi)-1]
		abiBytes := []byte(abi)

		_, execErr := tx.Exec(ctx, "insertAbiJob", jobID, abiJob.Address, abiJob.UserID, destCustomerId, abiJob.AbiSelector, abiJob.Chain, abiJob.AbiName, "true", "pending", 0, false, abiBytes)
		if execErr != nil {
			return execErr
		}
	}

	commitErr := tx.Commit(ctx)
	if commitErr != nil {
		return commitErr
	}

	log.Printf("Copied %d ABI jobs from customer %s to %s.", len(abiJobs), sourceCustomerId, destCustomerId)

	return nil
}

func ConvertToCustomerUpdatedAndDeployBlockDicts(abiJobs []AbiJob) ([]CustomerUpdates, map[string]AbiJobsDeployInfo, error) {
	if len(abiJobs) == 0 {
		return []CustomerUpdates{}, map[string]AbiJobsDeployInfo{}, nil
	}

	customerUpdatesDict := make(map[string]CustomerUpdates)
	addressDeployBlockDict := make(map[string]AbiJobsDeployInfo)

	for _, abiJob := range abiJobs {
		address := fmt.Sprintf("0x%x", abiJob.Address)

		if _, exists := customerUpdatesDict[abiJob.CustomerID]; !exists {
			customerUpdatesDict[abiJob.CustomerID] = CustomerUpdates{
				CustomerID: abiJob.CustomerID,
				Abis:       make(map[string]map[string]*AbiEntry),
			}
		}

		if _, exists := customerUpdatesDict[abiJob.CustomerID].Abis[address]; !exists {
			customerUpdatesDict[abiJob.CustomerID].Abis[address] = make(map[string]*AbiEntry)
		}

		customerUpdatesDict[abiJob.CustomerID].Abis[address][abiJob.AbiSelector] = &AbiEntry{
			AbiJSON: abiJob.Abi,
			AbiName: abiJob.AbiName,
			AbiType: abiJob.AbiType,
		}

		if abiJob.DeploymentBlockNumber == nil {
			value := uint64(1)
			abiJob.DeploymentBlockNumber = &value
		}

		// Retrieve the struct from the map
		deployInfo, exists := addressDeployBlockDict[address]

		if !exists {
			// Initialize the struct if it doesn't exist
			deployInfo = AbiJobsDeployInfo{
				DeployedBlockNumber: *abiJob.DeploymentBlockNumber,
				IDs:                 []string{},
			}
		}

		// Modify the struct
		deployInfo.IDs = append(deployInfo.IDs, abiJob.ID)

		// Store the modified struct back in the map
		addressDeployBlockDict[address] = deployInfo
	}

	var customerUpdates []CustomerUpdates
	for _, customerUpdate := range customerUpdatesDict {
		customerUpdates = append(customerUpdates, customerUpdate)
	}

	return customerUpdates, addressDeployBlockDict, nil
}

func (p *PostgreSQLpgx) UpdateAbisAsDone(ids []string) error {
	pool := p.GetPool()

	conn, err := pool.Acquire(context.Background())
	if err != nil {
		return err
	}
	defer conn.Release()

	query := `
		UPDATE abi_jobs 
		SET historical_crawl_status = 'done', progress = 100
		WHERE id = ANY($1)
	`

	_, err = conn.Exec(context.Background(), query, ids)
	if err != nil {
		return err
	}

	return nil
}

func (p *PostgreSQLpgx) FindBatchPath(blockchain string, blockNumber uint64) (string, uint64, uint64, error) {
	pool := p.GetPool()

	conn, err := pool.Acquire(context.Background())

	if err != nil {
		return "", 0, 0, err
	}

	defer conn.Release()

	var path string

	var minBlockNumber uint64

	var maxBlockNumber uint64
	query := fmt.Sprintf(`WITH path as (
        SELECT
            path
        from
            %s
        WHERE
            block_number = $1
    ) SELECT path, min(block_number), max(block_number) FROM %s WHERE path = (SELECT path from path) group by path`, BlocksTableName(blockchain), BlocksTableName(blockchain))

	err = conn.QueryRow(context.Background(), query, blockNumber).Scan(&path, &minBlockNumber, &maxBlockNumber)

	if err != nil {
		if err == pgx.ErrNoRows {
			// Blocks not indexed yet
			return "", 0, 0, nil
		}
		return "",
			0,
			0,
			err
	}

	return path, minBlockNumber, maxBlockNumber, nil

}

func (p *PostgreSQLpgx) GetAbiJobsWithoutDeployBlocks(blockchain string) (map[string]map[string][]string, error) {
	pool := p.GetPool()

	conn, err := pool.Acquire(context.Background())

	if err != nil {
		return nil, err
	}

	defer conn.Release()

	/// get all addresses that not have deploy block number

	rows, err := conn.Query(context.Background(), `SELECT
		id,
		chain,
		address
	FROM
		abi_jobs
	WHERE
		deployment_block_number is null
		and chain = $1
		and (
			(abi :: jsonb) ->> 'type' = 'event'
			or (
				(abi :: jsonb) ->> 'type' = 'function'
				and (abi :: jsonb) ->> 'stateMutability' != 'view'
			)
		)`, blockchain)
	if err != nil {
		log.Println("Error querying abi jobs from database", err)
		return nil, err
	}

	// chain, address, ids
	chainsAddresses := make(map[string]map[string][]string)

	for rows.Next() {

		var id string
		var chain string
		var raw_address []byte
		var address string

		err = rows.Scan(&id, &chain, &raw_address)

		if err != nil {
			return nil, err
		}

		address = fmt.Sprintf("0x%x", raw_address)

		if _, exists := chainsAddresses[chain]; !exists {
			chainsAddresses[chain] = make(map[string][]string)
		}

		chainsAddresses[chain][address] = append(chainsAddresses[chain][address], id)

	}

	// Run ensure selector for each chain

	for chain, addressIds := range chainsAddresses {

		for address := range addressIds {

			err := p.EnsureCorrectSelectors(chain, true, "", addressIds[address])
			if err != nil {

				log.Println("Error ensuring correct selectors for chain:", chain, err)
				return nil, err
			}
		}

	}

	return chainsAddresses, nil
}

func (p *PostgreSQLpgx) UpdateAbisProgress(ids []string, process int) error {
	pool := p.GetPool()

	conn, err := pool.Acquire(context.Background())

	if err != nil {
		return err
	}

	defer conn.Release()

	// Transform the ids to a slice of UUIDs
	idsUUID := make([]uuid.UUID, len(ids))
	for i, id := range ids {
		idsUUID[i], err = uuid.Parse(id)
		if err != nil {
			return err
		}
	}

	_, err = conn.Exec(context.Background(), "UPDATE abi_jobs SET progress=$1 WHERE id=ANY($2)", process, idsUUID)

	if err != nil {
		return err
	}

	return nil

}

func (p *PostgreSQLpgx) UpdateAbiJobsDeployBlock(blockNumber uint64, ids []string) error {
	pool := p.GetPool()

	conn, err := pool.Acquire(context.Background())

	if err != nil {
		return err
	}

	defer conn.Release()

	// Transform the ids to a slice of UUIDs
	idsUUID := make([]uuid.UUID, len(ids))
	for i, id := range ids {
		idsUUID[i], err = uuid.Parse(id)
		if err != nil {
			return err
		}
	}

	_, err = conn.Exec(context.Background(), "UPDATE abi_jobs SET deployment_block_number=$1 WHERE id=ANY($2)", blockNumber, idsUUID)

	if err != nil {
		return err
	}

	return nil

}

func (p *PostgreSQLpgx) CreateJobsFromAbi(chain string, address string, abiFile string, customerID string, userID string, deployBlock uint64) error {
	pool := p.GetPool()

	conn, err := pool.Acquire(context.Background())
	if err != nil {
		return err
	}
	defer conn.Release()

	abiData, err := ioutil.ReadFile(abiFile)
	if err != nil {
		return err
	}

	var abiJson []map[string]interface{}
	err = json.Unmarshal(abiData, &abiJson)
	if err != nil {
		return err
	}

	for _, abiJob := range abiJson {

		// Generate a new UUID for the id column
		jobID := uuid.New()

		abiJobJson, err := json.Marshal(abiJob)
		if err != nil {
			log.Println("Error marshalling ABI job to JSON:", abiJob, err)
			return err
		}

		// Wrap the JSON string in an array
		abiJsonArray := "[" + string(abiJobJson) + "]"

		// Get the correct selector for the ABI
		abiObj, err := abi.JSON(strings.NewReader(abiJsonArray))
		if err != nil {
			log.Println("Error parsing ABI for ABI job:", abiJsonArray, err)
			return err
		}
		var selector string

		if abiJob["type"] == "event" {
			selector = abiObj.Events[abiJob["name"].(string)].ID.String()
		} else if abiJob["type"] == "function" {
			selectorRaw := abiObj.Methods[abiJob["name"].(string)].ID
			selector = fmt.Sprintf("0x%x", selectorRaw)
		} else {
			log.Println("ABI type not supported:", abiJob["type"])
			continue
		}

		addressBytes, err := decodeAddress(address)

		if err != nil {
			log.Println("Error decoding address:", err, address)
			continue
		}

		_, err = conn.Exec(context.Background(), "INSERT INTO abi_jobs (id, address, user_id, customer_id, abi_selector, chain, abi_name, status, historical_crawl_status, progress, moonworm_task_pickedup, abi, deployment_block_number, created_at, updated_at) VALUES ($1, $2, $3, $4, $5, $6, $7, $8, $9, $10, $11, $12, $13, now(), now()) ON CONFLICT DO NOTHING", jobID, addressBytes, userID, customerID, selector, chain, abiJob["name"], "true", "pending", 0, false, abiJobJson, deployBlock)

		if err != nil {
			return err
		}

	}

	return nil

}

func (p *PostgreSQLpgx) DeleteJobs(jobIds []string) error {
	if len(jobIds) == 0 {
		log.Println("Nothing to delete")
		return nil
	}

	pool := p.GetPool()

	conn, err := pool.Acquire(context.Background())
	if err != nil {
		return err
	}
	defer conn.Release()

	var queryBuilder strings.Builder
	queryBuilder.WriteString("DELETE FROM abi_jobs WHERE id = ANY(@jobIds)")

	queryArgs := make(pgx.NamedArgs)
	queryArgs["jobIds"] = jobIds

	_, delErr := conn.Query(context.Background(), queryBuilder.String(), queryArgs)
	if delErr != nil {
		log.Printf("Error querying ABI jobs from database, err %v", delErr)
		return delErr
	}

	log.Printf("Deleted %d jobs", len(jobIds))

	return nil
>>>>>>> a317b95f
}<|MERGE_RESOLUTION|>--- conflicted
+++ resolved
@@ -1107,220 +1107,6 @@
 
 }
 
-<<<<<<< HEAD
-func (p *PostgreSQLpgx) GetPaths(chain string, startBlock uint64, endBlock uint64) ([]string, error) {
-	pool := p.GetPool()
-
-	conn, err := pool.Acquire(context.Background())
-
-	if err != nil {
-		return nil, err
-	}
-
-	defer conn.Release()
-
-	if startBlock > endBlock {
-		startBlock, endBlock = endBlock, startBlock
-	}
-
-	query := fmt.Sprintf("with paths as (SELECT DISTINCT ON(path) path, block_number FROM %s WHERE block_number >= $1 AND block_number <= $2) SELECT path, block_number FROM paths order by 2 desc", BlocksTableName(chain))
-	rows, err := conn.Query(context.Background(), query, startBlock, endBlock)
-	if err != nil {
-		return nil, err
-	}
-
-	var paths []string
-
-	for rows.Next() {
-
-		var path string
-		var blockNumber uint64
-
-		err = rows.Scan(&path, &blockNumber)
-
-		if err != nil {
-			return nil, err
-		}
-
-		paths = append(paths, path)
-
-	}
-
-	log.Println("Found", len(paths), "paths for blockchain:", chain)
-
-	return paths, nil
-
-}
-
-func (p *PostgreSQLpgx) WriteContracts(chain string, contracts map[string]EvmContract) error {
-	pool := p.GetPool()
-
-	conn, err := pool.Acquire(context.Background())
-
-	if err != nil {
-		return err
-	}
-
-	defer conn.Release()
-
-	tx, err := conn.Begin(context.Background())
-
-	if err != nil {
-		return err
-	}
-
-	defer func() {
-		if err := recover(); err != nil {
-			tx.Rollback(context.Background())
-			panic(err)
-		} else if err != nil {
-			tx.Rollback(context.Background())
-		} else {
-			err = tx.Commit(context.Background())
-		}
-	}()
-
-	tableName := chain + "_contracts"
-
-	columns := []string{"address", "bytecode", "deployed_bytecode", "abi", "deployed_at_block_number", "deployed_at_block_hash", "deployed_at_block_timestamp", "transaction_hash", "transaction_index", "name", "statistics", "supported_standards"}
-
-	var valuesMap = make(map[string]UnnestInsertValueStruct)
-
-	valuesMap["address"] = UnnestInsertValueStruct{
-		Type:   "BYTEA",
-		Values: make([]interface{}, 0),
-	}
-
-	valuesMap["bytecode"] = UnnestInsertValueStruct{
-		Type:   "TEXT",
-		Values: make([]interface{}, 0),
-	}
-
-	valuesMap["deployed_bytecode"] = UnnestInsertValueStruct{
-		Type:   "TEXT",
-		Values: make([]interface{}, 0),
-	}
-
-	valuesMap["abi"] = UnnestInsertValueStruct{
-		Type:   "jsonb",
-		Values: make([]interface{}, 0),
-	}
-
-	valuesMap["deployed_at_block_number"] = UnnestInsertValueStruct{
-		Type:   "BIGINT",
-		Values: make([]interface{}, 0),
-	}
-
-	valuesMap["deployed_at_block_hash"] = UnnestInsertValueStruct{
-		Type:   "TEXT",
-		Values: make([]interface{}, 0),
-	}
-
-	valuesMap["deployed_at_block_timestamp"] = UnnestInsertValueStruct{
-		Type:   "BIGINT",
-		Values: make([]interface{}, 0),
-	}
-
-	valuesMap["transaction_hash"] = UnnestInsertValueStruct{
-		Type:   "TEXT",
-		Values: make([]interface{}, 0),
-	}
-
-	valuesMap["transaction_index"] = UnnestInsertValueStruct{
-		Type:   "BIGINT",
-		Values: make([]interface{}, 0),
-	}
-
-	valuesMap["name"] = UnnestInsertValueStruct{
-		Type:   "TEXT",
-		Values: make([]interface{}, 0),
-	}
-
-	valuesMap["statistics"] = UnnestInsertValueStruct{
-		Type:   "jsonb",
-		Values: make([]interface{}, 0),
-	}
-
-	valuesMap["supported_standards"] = UnnestInsertValueStruct{
-		Type:   "jsonb",
-		Values: make([]interface{}, 0),
-	}
-
-	for _, contract := range contracts {
-
-		addressBytes, err := decodeAddress(contract.Address)
-		if err != nil {
-			log.Println("Error decoding address:", err, contract)
-			continue
-		}
-
-		if contract.Abi != nil {
-
-			abi, err := json.Marshal(*contract.Abi)
-			if err != nil {
-				log.Println("Error marshalling abi:", err, contract)
-				continue
-			}
-
-			updateValues(valuesMap, "abi", abi)
-
-		} else {
-			updateValues(valuesMap, "abi", nil)
-		}
-
-		if contract.Statistics != nil {
-
-			statistics, err := json.Marshal(*contract.Statistics)
-			if err != nil {
-				log.Println("Error marshalling statistics:", err, contract)
-				continue
-			}
-
-			updateValues(valuesMap, "statistics", statistics)
-
-		} else {
-			updateValues(valuesMap, "statistics", nil)
-		}
-
-		if contract.SupportedStandards != nil {
-
-			supportedStandards, err := json.Marshal(*contract.SupportedStandards)
-			if err != nil {
-				log.Println("Error marshalling supported standards:", err, contract)
-				continue
-			}
-
-			updateValues(valuesMap, "supported_standards", supportedStandards)
-
-		} else {
-			updateValues(valuesMap, "supported_standards", nil)
-		}
-
-		updateValues(valuesMap, "address", addressBytes)
-		updateValues(valuesMap, "bytecode", contract.Bytecode)
-		updateValues(valuesMap, "deployed_bytecode", contract.DeployedBytecode)
-		updateValues(valuesMap, "deployed_at_block_number", contract.DeployedAtBlockNumber)
-		updateValues(valuesMap, "deployed_at_block_hash", contract.DeployedAtBlockHash)
-		updateValues(valuesMap, "deployed_at_block_timestamp", contract.DeployedAtBlockTimestamp)
-		updateValues(valuesMap, "transaction_hash", contract.TransactionHash)
-		updateValues(valuesMap, "transaction_index", contract.TransactionIndex)
-		updateValues(valuesMap, "name", contract.Name)
-
-	}
-
-	ctx := context.Background()
-
-	err = p.executeBatchInsert(tx, ctx, tableName, columns, valuesMap, "ON CONFLICT DO NOTHING")
-
-	if err != nil {
-		return err
-	}
-
-	log.Printf("Saved %d contracts records into %s table", len(contracts), tableName)
-
-	return nil
-
-=======
 func (p *PostgreSQLpgx) UpdateAbiJobsStatus(blockchain string) error {
 	pool := p.GetPool()
 
@@ -1623,6 +1409,46 @@
 	}
 
 	return path, minBlockNumber, maxBlockNumber, nil
+
+}
+
+func (p *PostgreSQLpgx) GetPaths(chain string, startBlock uint64, endBlock uint64) ([]string, error) {
+	pool := p.GetPool()
+
+	conn, err := pool.Acquire(context.Background())
+
+	if err != nil {
+		return nil, err
+	}
+
+	defer conn.Release()
+
+	if startBlock > endBlock {
+		startBlock, endBlock = endBlock, startBlock
+	}
+
+	query := fmt.Sprintf("with paths as (SELECT DISTINCT ON(path) path, block_number FROM %s WHERE block_number >= $1 AND block_number <= $2) SELECT path, block_number FROM paths order by 2 desc", BlocksTableName(chain))
+	rows, err := conn.Query(context.Background(), query, startBlock, endBlock)
+	if err != nil {
+		return nil, err
+	}
+
+	var paths []string
+
+	for rows.Next() {
+
+		var path string
+		var blockNumber uint64
+
+		err = rows.Scan(&path, &blockNumber)
+
+		paths = append(paths, path)
+
+	}
+
+	log.Println("Found", len(paths), "paths for blockchain:", chain)
+
+	return paths, nil
 
 }
 
@@ -1735,6 +1561,176 @@
 
 }
 
+func (p *PostgreSQLpgx) WriteContracts(chain string, contracts map[string]EvmContract) error {
+	pool := p.GetPool()
+
+	conn, err := pool.Acquire(context.Background())
+
+	if err != nil {
+		return err
+	}
+
+	defer conn.Release()
+
+	tx, err := conn.Begin(context.Background())
+
+	if err != nil {
+		return err
+	}
+
+	defer func() {
+		if err := recover(); err != nil {
+			tx.Rollback(context.Background())
+			panic(err)
+		} else if err != nil {
+			tx.Rollback(context.Background())
+		} else {
+			err = tx.Commit(context.Background())
+		}
+	}()
+
+	tableName := chain + "_contracts"
+
+	columns := []string{"address", "bytecode", "deployed_bytecode", "abi", "deployed_at_block_number", "deployed_at_block_hash", "deployed_at_block_timestamp", "transaction_hash", "transaction_index", "name", "statistics", "supported_standards"}
+
+	var valuesMap = make(map[string]UnnestInsertValueStruct)
+
+	valuesMap["address"] = UnnestInsertValueStruct{
+		Type:   "BYTEA",
+		Values: make([]interface{}, 0),
+	}
+
+	valuesMap["bytecode"] = UnnestInsertValueStruct{
+		Type:   "TEXT",
+		Values: make([]interface{}, 0),
+	}
+
+	valuesMap["deployed_bytecode"] = UnnestInsertValueStruct{
+		Type:   "TEXT",
+		Values: make([]interface{}, 0),
+	}
+
+	valuesMap["abi"] = UnnestInsertValueStruct{
+		Type:   "jsonb",
+		Values: make([]interface{}, 0),
+	}
+
+	valuesMap["deployed_at_block_number"] = UnnestInsertValueStruct{
+		Type:   "BIGINT",
+		Values: make([]interface{}, 0),
+	}
+
+	valuesMap["deployed_at_block_hash"] = UnnestInsertValueStruct{
+		Type:   "TEXT",
+		Values: make([]interface{}, 0),
+	}
+
+	valuesMap["deployed_at_block_timestamp"] = UnnestInsertValueStruct{
+		Type:   "BIGINT",
+		Values: make([]interface{}, 0),
+	}
+
+	valuesMap["transaction_hash"] = UnnestInsertValueStruct{
+		Type:   "TEXT",
+		Values: make([]interface{}, 0),
+	}
+
+	valuesMap["transaction_index"] = UnnestInsertValueStruct{
+		Type:   "BIGINT",
+		Values: make([]interface{}, 0),
+	}
+
+	valuesMap["name"] = UnnestInsertValueStruct{
+		Type:   "TEXT",
+		Values: make([]interface{}, 0),
+	}
+
+	valuesMap["statistics"] = UnnestInsertValueStruct{
+		Type:   "jsonb",
+		Values: make([]interface{}, 0),
+	}
+
+	valuesMap["supported_standards"] = UnnestInsertValueStruct{
+		Type:   "jsonb",
+		Values: make([]interface{}, 0),
+	}
+
+	for _, contract := range contracts {
+
+		addressBytes, err := decodeAddress(contract.Address)
+		if err != nil {
+			log.Println("Error decoding address:", err, contract)
+			continue
+		}
+
+		if contract.Abi != nil {
+
+			abi, err := json.Marshal(*contract.Abi)
+			if err != nil {
+				log.Println("Error marshalling abi:", err, contract)
+				continue
+			}
+
+			updateValues(valuesMap, "abi", abi)
+
+		} else {
+			updateValues(valuesMap, "abi", nil)
+		}
+
+		if contract.Statistics != nil {
+
+			statistics, err := json.Marshal(*contract.Statistics)
+			if err != nil {
+				log.Println("Error marshalling statistics:", err, contract)
+				continue
+			}
+
+			updateValues(valuesMap, "statistics", statistics)
+
+		} else {
+			updateValues(valuesMap, "statistics", nil)
+		}
+
+		if contract.SupportedStandards != nil {
+
+			supportedStandards, err := json.Marshal(*contract.SupportedStandards)
+			if err != nil {
+				log.Println("Error marshalling supported standards:", err, contract)
+				continue
+			}
+
+			updateValues(valuesMap, "supported_standards", supportedStandards)
+
+		} else {
+			updateValues(valuesMap, "supported_standards", nil)
+		}
+
+		updateValues(valuesMap, "address", addressBytes)
+		updateValues(valuesMap, "bytecode", contract.Bytecode)
+		updateValues(valuesMap, "deployed_bytecode", contract.DeployedBytecode)
+		updateValues(valuesMap, "deployed_at_block_number", contract.DeployedAtBlockNumber)
+		updateValues(valuesMap, "deployed_at_block_hash", contract.DeployedAtBlockHash)
+		updateValues(valuesMap, "deployed_at_block_timestamp", contract.DeployedAtBlockTimestamp)
+		updateValues(valuesMap, "transaction_hash", contract.TransactionHash)
+		updateValues(valuesMap, "transaction_index", contract.TransactionIndex)
+		updateValues(valuesMap, "name", contract.Name)
+
+	}
+
+	ctx := context.Background()
+
+	err = p.executeBatchInsert(tx, ctx, tableName, columns, valuesMap, "ON CONFLICT DO NOTHING")
+
+	if err != nil {
+		return err
+	}
+
+	log.Printf("Saved %d contracts records into %s table", len(contracts), tableName)
+
+	return nil
+
+}
+
 func (p *PostgreSQLpgx) UpdateAbiJobsDeployBlock(blockNumber uint64, ids []string) error {
 	pool := p.GetPool()
 
@@ -1865,5 +1861,4 @@
 	log.Printf("Deleted %d jobs", len(jobIds))
 
 	return nil
->>>>>>> a317b95f
 }
package main

import (
	"encoding/json"
	"errors"
	"go/format"
	"io"
	"os"
	"strings"

	"github.com/spf13/cobra"

<<<<<<< HEAD
	"github.com/moonstream-to/seer/crawler"
=======
	"github.com/moonstream-to/seer/evm"
>>>>>>> 32fd3f4e
	"github.com/moonstream-to/seer/starknet"
	"github.com/moonstream-to/seer/version"
)

func CreateRootCommand() *cobra.Command {
	// rootCmd represents the base command when called without any subcommands
	rootCmd := &cobra.Command{
		Use:   "seer",
		Short: "Seer: Generate interfaces and crawlers from various blockchains",
		Run: func(cmd *cobra.Command, args []string) {
			cmd.Help()
		},
	}

	completionCmd := CreateCompletionCommand(rootCmd)
	versionCmd := CreateVersionCommand()
	starknetCmd := CreateStarknetCommand()
<<<<<<< HEAD
	crawlerCmd := CreateCrawlerCommand()
	rootCmd.AddCommand(completionCmd, versionCmd, starknetCmd, crawlerCmd)
=======
	evmCmd := CreateEVMCommand()
	rootCmd.AddCommand(completionCmd, versionCmd, starknetCmd, evmCmd)
>>>>>>> 32fd3f4e

	// By default, cobra Command objects write to stderr. We have to forcibly set them to output to
	// stdout.
	rootCmd.SetOut(os.Stdout)

	return rootCmd
}

func CreateCompletionCommand(rootCmd *cobra.Command) *cobra.Command {
	completionCmd := &cobra.Command{
		Use:   "completion",
		Short: "Generate shell completion scripts for seer",
		Long: `Generate shell completion scripts for seer.

The command for each shell will print a completion script to stdout. You can source this script to get
completions in your current shell session. You can add this script to the completion directory for your
shell to get completions for all future sessions.

For example, to activate bash completions in your current shell:
		$ . <(seer completion bash)

To add seer completions for all bash sessions:
		$ seer completion bash > /etc/bash_completion.d/seer_completions`,
	}

	bashCompletionCmd := &cobra.Command{
		Use:   "bash",
		Short: "bash completions for seer",
		Run: func(cmd *cobra.Command, args []string) {
			rootCmd.GenBashCompletion(cmd.OutOrStdout())
		},
	}

	zshCompletionCmd := &cobra.Command{
		Use:   "zsh",
		Short: "zsh completions for seer",
		Run: func(cmd *cobra.Command, args []string) {
			rootCmd.GenZshCompletion(cmd.OutOrStdout())
		},
	}

	fishCompletionCmd := &cobra.Command{
		Use:   "fish",
		Short: "fish completions for seer",
		Run: func(cmd *cobra.Command, args []string) {
			rootCmd.GenFishCompletion(cmd.OutOrStdout(), true)
		},
	}

	powershellCompletionCmd := &cobra.Command{
		Use:   "powershell",
		Short: "powershell completions for seer",
		Run: func(cmd *cobra.Command, args []string) {
			rootCmd.GenPowerShellCompletion(cmd.OutOrStdout())
		},
	}

	completionCmd.AddCommand(bashCompletionCmd, zshCompletionCmd, fishCompletionCmd, powershellCompletionCmd)

	return completionCmd
}

func CreateVersionCommand() *cobra.Command {
	versionCmd := &cobra.Command{
		Use:   "version",
		Short: "Print the version of seer that you are currently using",
		Run: func(cmd *cobra.Command, args []string) {
			cmd.Println(version.SeerVersion)
		},
	}

	return versionCmd
}

func CreateStarknetCommand() *cobra.Command {
	starknetCmd := &cobra.Command{
		Use:   "starknet",
		Short: "Generate interfaces and crawlers for Starknet contracts",
		Run: func(cmd *cobra.Command, args []string) {
			cmd.Help()
		},
	}

	starknetABIParseCmd := CreateStarknetParseCommand()
	starknetABIGenGoCmd := CreateStarknetGenerateCommand()
	starknetCmd.AddCommand(starknetABIParseCmd, starknetABIGenGoCmd)

	return starknetCmd
}

func CreateCrawlerCommand() *cobra.Command {
	crawlerCmd := &cobra.Command{
		Use:   "crawler",
		Short: "Generate crawlers for various blockchains",
		Run: func(cmd *cobra.Command, args []string) {

			crawler := crawler.NewCrawler("http://localhost:8545")

			crawler.Start()

		},
	}

	return crawlerCmd
}

func CreateStarknetParseCommand() *cobra.Command {
	var infile string
	var rawABI []byte
	var readErr error

	starknetParseCommand := &cobra.Command{
		Use:   "parse",
		Short: "Parse a Starknet contract's ABI and return seer's interal representation of that ABI",
		PreRunE: func(cmd *cobra.Command, args []string) error {
			if infile != "" {
				rawABI, readErr = os.ReadFile(infile)
			} else {
				rawABI, readErr = io.ReadAll(os.Stdin)
			}

			return readErr
		},
		RunE: func(cmd *cobra.Command, args []string) error {
			parsedABI, parseErr := starknet.ParseABI(rawABI)
			if parseErr != nil {
				return parseErr
			}

			content, marshalErr := json.Marshal(parsedABI)
			if marshalErr != nil {
				return marshalErr
			}

			cmd.Println(string(content))
			return nil
		},
	}

	starknetParseCommand.Flags().StringVarP(&infile, "abi", "a", "", "Path to contract ABI (default stdin)")

	return starknetParseCommand
}

func CreateStarknetGenerateCommand() *cobra.Command {
	var infile, packageName string
	var rawABI []byte
	var readErr error

	starknetGenerateCommand := &cobra.Command{
		Use:   "generate",
		Short: "Generate Go bindings for a Starknet contract from its ABI",
		PreRunE: func(cmd *cobra.Command, args []string) error {
			if infile != "" {
				rawABI, readErr = os.ReadFile(infile)
			} else {
				rawABI, readErr = io.ReadAll(os.Stdin)
			}

			return readErr
		},
		RunE: func(cmd *cobra.Command, args []string) error {
			header, headerErr := starknet.GenerateHeader(packageName)
			if headerErr != nil {
				return headerErr
			}

			sections := []string{header}

			parsedABI, parseErr := starknet.ParseABI(rawABI)
			if parseErr != nil {
				return parseErr
			}

			code, codegenErr := starknet.Generate(parsedABI)
			if codegenErr != nil {
				return codegenErr
			}

			sections = append(sections, code)

			formattedCode, formattingErr := format.Source([]byte(strings.Join(sections, "\n\n")))
			if formattingErr != nil {
				return formattingErr
			}
			cmd.Println(string(formattedCode))
			return nil
		},
	}

	starknetGenerateCommand.Flags().StringVarP(&packageName, "package", "p", "", "The name of the package to generate")
	starknetGenerateCommand.Flags().StringVarP(&infile, "abi", "a", "", "Path to contract ABI (default stdin)")

	return starknetGenerateCommand
}

func CreateEVMCommand() *cobra.Command {
	evmCmd := &cobra.Command{
		Use:   "evm",
		Short: "Generate interfaces and crawlers for Ethereum Virtual Machine (EVM) contracts",
		Run: func(cmd *cobra.Command, args []string) {
			cmd.Help()
		},
	}

	evmGenerateCmd := CreateEVMGenerateCommand()
	evmCmd.AddCommand(evmGenerateCmd)

	return evmCmd
}

func CreateEVMGenerateCommand() *cobra.Command {
	var cli, noformat, includemain bool
	var infile, packageName, structName, bytecodefile, outfile string
	var rawABI, bytecode []byte
	var readErr error

	evmGenerateCmd := &cobra.Command{
		Use:   "generate",
		Short: "Generate Go bindings for an EVM contract from its ABI",
		PreRunE: func(cmd *cobra.Command, args []string) error {
			if packageName == "" {
				return errors.New("package name is required via --package/-p")
			}
			if structName == "" {
				return errors.New("struct name is required via --struct/-s")
			}

			if infile != "" {
				rawABI, readErr = os.ReadFile(infile)
			} else {
				rawABI, readErr = io.ReadAll(os.Stdin)
			}

			if bytecodefile != "" {
				bytecode, readErr = os.ReadFile(bytecodefile)
			}

			return readErr
		},
		RunE: func(cmd *cobra.Command, args []string) error {
			code, codeErr := evm.GenerateTypes(structName, rawABI, bytecode, packageName)
			if codeErr != nil {
				return codeErr
			}

			if cli {
				code, readErr = evm.AddCLI(code, structName, noformat, includemain)
				if readErr != nil {
					return readErr
				}
			}

			if outfile != "" {
				writeErr := os.WriteFile(outfile, []byte(code), 0644)
				if writeErr != nil {
					return writeErr
				}
			} else {
				cmd.Println(code)
			}
			return nil
		},
	}

	evmGenerateCmd.Flags().StringVarP(&packageName, "package", "p", "", "The name of the package to generate")
	evmGenerateCmd.Flags().StringVarP(&structName, "struct", "s", "", "The name of the struct to generate")
	evmGenerateCmd.Flags().StringVarP(&infile, "abi", "a", "", "Path to contract ABI (default stdin)")
	evmGenerateCmd.Flags().StringVarP(&bytecodefile, "bytecode", "b", "", "Path to contract bytecode (default none - in this case, no deployment method is created)")
	evmGenerateCmd.Flags().BoolVarP(&cli, "cli", "c", false, "Add a CLI for interacting with the contract (default false)")
	evmGenerateCmd.Flags().BoolVar(&noformat, "noformat", false, "Set this flag if you do not want the generated code to be formatted (useful to debug errors)")
	evmGenerateCmd.Flags().BoolVar(&includemain, "includemain", false, "Set this flag if you want to generate a \"main\" function to execute the CLI and make the generated code self-contained - this option is ignored if --cli is not set")
	evmGenerateCmd.Flags().StringVarP(&outfile, "output", "o", "", "Path to output file (default stdout)")

	return evmGenerateCmd
}<|MERGE_RESOLUTION|>--- conflicted
+++ resolved
@@ -10,11 +10,8 @@
 
 	"github.com/spf13/cobra"
 
-<<<<<<< HEAD
 	"github.com/moonstream-to/seer/crawler"
-=======
 	"github.com/moonstream-to/seer/evm"
->>>>>>> 32fd3f4e
 	"github.com/moonstream-to/seer/starknet"
 	"github.com/moonstream-to/seer/version"
 )
@@ -32,13 +29,9 @@
 	completionCmd := CreateCompletionCommand(rootCmd)
 	versionCmd := CreateVersionCommand()
 	starknetCmd := CreateStarknetCommand()
-<<<<<<< HEAD
 	crawlerCmd := CreateCrawlerCommand()
-	rootCmd.AddCommand(completionCmd, versionCmd, starknetCmd, crawlerCmd)
-=======
 	evmCmd := CreateEVMCommand()
-	rootCmd.AddCommand(completionCmd, versionCmd, starknetCmd, evmCmd)
->>>>>>> 32fd3f4e
+	rootCmd.AddCommand(completionCmd, versionCmd, starknetCmd, evmCmd, crawlerCmd)
 
 	// By default, cobra Command objects write to stderr. We have to forcibly set them to output to
 	// stdout.

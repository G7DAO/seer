--- conflicted
+++ resolved
@@ -18,17 +18,7 @@
 
 	"github.com/spf13/cobra"
 
-<<<<<<< HEAD
-	"github.com/moonstream-to/seer/blockchain"
-	seer_blockchain "github.com/moonstream-to/seer/blockchain"
-	"github.com/moonstream-to/seer/crawler"
-	"github.com/moonstream-to/seer/evm"
-	"github.com/moonstream-to/seer/indexer"
-	"github.com/moonstream-to/seer/starknet"
-	"github.com/moonstream-to/seer/storage"
-	"github.com/moonstream-to/seer/synchronizer"
-	"github.com/moonstream-to/seer/version"
-=======
+	"github.com/G7DAO/seer/blockchain"
 	seer_blockchain "github.com/G7DAO/seer/blockchain"
 	"github.com/G7DAO/seer/crawler"
 	"github.com/G7DAO/seer/evm"
@@ -37,7 +27,6 @@
 	"github.com/G7DAO/seer/storage"
 	"github.com/G7DAO/seer/synchronizer"
 	"github.com/G7DAO/seer/version"
->>>>>>> 14b5f14c
 )
 
 func CreateRootCommand() *cobra.Command {
@@ -1304,7 +1293,6 @@
 	return evmGenerateCmd
 }
 
-<<<<<<< HEAD
 func CreateGenerateCommand() *cobra.Command {
 	rootCmd := &cobra.Command{
 		Use:   "generates",
@@ -1342,7 +1330,7 @@
 func CreateDefinitionsCommand() *cobra.Command {
 
 	var rpc, chainName, outputPath string
-	var defenitions, models, clientInteraface, migrations, full, createSubscriptionType, deployScripts bool
+	var defenitions, models, clientInteraface, migrations, full, createSubscriptionType, deployScripts, L2Flag bool
 
 	definitionsCmd := &cobra.Command{
 		Use:   "chain",
@@ -1383,7 +1371,7 @@
 
 			var sideChain bool
 
-			if chainInfo.ChainType == "L2" {
+			if chainInfo.ChainType == "L2" || L2Flag {
 				sideChain = true
 			}
 
@@ -1548,9 +1536,12 @@
 	definitionsCmd.Flags().BoolVar(&full, "full", false, "Generate all")
 	definitionsCmd.Flags().BoolVar(&createSubscriptionType, "subscription", false, "Generate subscription type")
 	definitionsCmd.Flags().BoolVar(&deployScripts, "deploy", false, "Generate deploy scripts")
+	definitionsCmd.Flags().BoolVar(&L2Flag, "L2", false, "Set this flag if the chain is a Layer 2 chain")
 
 	return definitionsCmd
-=======
+
+}
+
 func StringPrompt(label string) (string, error) {
 	var output string
 	r := bufio.NewReader(os.Stdin)
@@ -1563,5 +1554,4 @@
 	}
 
 	return strings.TrimSpace(output), nil
->>>>>>> 14b5f14c
 }
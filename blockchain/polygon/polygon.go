--- conflicted
+++ resolved
@@ -91,7 +91,7 @@
 }
 
 // TransactionReceipt returns the receipt of a transaction by transaction hash.
-func (c *Client) TransactionReceipt(ctx context.Context, hash string) (*types.Receipt, error) {
+func (c *Client) TransactionReceipt(ctx context.Context, hash common.Hash) (*types.Receipt, error) {
 	var receipt *types.Receipt
 	err := c.rpcClient.CallContext(ctx, &receipt, "eth_getTransactionReceipt", hash)
 	return receipt, err
@@ -1003,11 +1003,7 @@
 					fmt.Println("Error decoding transaction not decoded data: ", tx.Hash, decodeErr)
 					decodedArgsTx = map[string]interface{}{
 						"input_raw": tx,
-<<<<<<< HEAD
-						"abi":       abiMap[tx.ToAddress][selector]["abi"],
-=======
 						"abi":       abiEntryTx.AbiJSON,
->>>>>>> a317b95f
 						"selector":  selector,
 						"error":     decodeErr,
 					}
@@ -1060,27 +1056,12 @@
 
 }
 
-<<<<<<< HEAD
-				// Decode the event data
-				decodedArgsLogs, decodeErr = seer_common.DecodeLogArgsToLabelData(&contractAbi, e.Topics, e.Data)
-				if decodeErr != nil {
-					fmt.Println("Error decoding event not decoded data: ", e.TransactionHash, decodeErr)
-					decodedArgsLogs = map[string]interface{}{
-						"input_raw": e,
-						"abi":       abiMap[e.Address][topicSelector]["abi"],
-						"selector":  topicSelector,
-						"error":     decodeErr,
-					}
-					label = indexer.SeerCrawlerRawLabel
-				}
-=======
 func (c *Client) GetEventsLabels(startBlock uint64, endBlock uint64, abiMap map[string]map[string]*indexer.AbiEntry, blocksCache map[uint64]seer_common.BlockWithTransactions) ([]indexer.EventLabel, error) {
 	var eventsLabels []indexer.EventLabel
 
 	if blocksCache == nil {
 		blocksCache = make(map[uint64]seer_common.BlockWithTransactions)
 	}
->>>>>>> a317b95f
 
 	// Get events in range
 
@@ -1112,9 +1093,6 @@
 		var decodedArgsLogs map[string]interface{}
 		label := indexer.SeerCrawlerLabel
 
-<<<<<<< HEAD
-	for _, transaction := range decodedTransactions {
-=======
 		var topicSelector string
 
 		if len(log.Topics) > 0 {
@@ -1123,7 +1101,6 @@
 			// 0x0 is the default topic selector
 			topicSelector = "0x0"
 		}
->>>>>>> a317b95f
 
 		if abiMap[log.Address] == nil || abiMap[log.Address][topicSelector] == nil {
 			continue
@@ -1169,20 +1146,10 @@
 
 		if _, ok := blocksCache[blockNumber]; !ok {
 
-<<<<<<< HEAD
-		if decodeErr != nil {
-			fmt.Println("Error decoding transaction not decoded data: ", transaction.Hash, decodeErr)
-			decodedArgs = map[string]interface{}{
-				"input_raw": transaction,
-				"abi":       abiMap[transaction.ToAddress][selector]["abi"],
-				"selector":  selector,
-				"error":     decodeErr,
-=======
 			// get block from rpc
 			block, err := c.GetBlockByNumber(context.Background(), big.NewInt(int64(blockNumber)), true)
 			if err != nil {
 				return nil, err
->>>>>>> a317b95f
 			}
 
 			blockTimestamp, err := strconv.ParseUint(block.Timestamp, 0, 64)

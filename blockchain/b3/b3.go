--- conflicted
+++ resolved
@@ -237,7 +237,7 @@
 		blockNumbersRange = append(blockNumbersRange, new(big.Int).Set(i))
 	}
 
-	sem := make(chan struct{}, maxRequests)             // Semaphore to control concurrency
+	sem := make(chan struct{}, maxRequests) // Semaphore to control concurrency
 	errChan := make(chan error, 1)
 
 	for _, b := range blockNumbersRange {
@@ -374,7 +374,6 @@
 				}
 			}
 		}
-		
 
 		// Prepare blocks to index
 		blocksIndex = append(blocksIndex, indexer.NewBlockIndex("b3",
@@ -405,14 +404,14 @@
 	}
 
 	return &B3BlocksBatch{
-		Blocks: blocks,
+		Blocks:      blocks,
 		SeerVersion: version.SeerVersion,
 	}, nil
 }
 
 func ToEntireBlocksBatchFromLogProto(obj *B3BlocksBatch) *seer_common.BlocksBatchJson {
 	blocksBatchJson := seer_common.BlocksBatchJson{
-		Blocks: []seer_common.BlockJson{},
+		Blocks:      []seer_common.BlockJson{},
 		SeerVersion: obj.SeerVersion,
 	}
 
@@ -489,11 +488,6 @@
 			BaseFeePerGas:    b.BaseFeePerGas,
 			IndexedAt:        fmt.Sprintf("%d", b.IndexedAt),
 
-			
-			
-			
-			
-
 			Transactions: txs,
 		})
 	}
@@ -522,11 +516,6 @@
 		TotalDifficulty:  obj.TotalDifficulty,
 		TransactionsRoot: obj.TransactionsRoot,
 		IndexedAt:        fromHex(obj.IndexedAt).Uint64(),
-
-		
-		
-		
-		
 	}
 }
 
@@ -644,12 +633,12 @@
 func (c *Client) DecodeProtoEntireBlockToJson(rawData *bytes.Buffer) (*seer_common.BlocksBatchJson, error) {
 	var protoBlocksBatch B3BlocksBatch
 
-    dataBytes := rawData.Bytes()
-
-    err := proto.Unmarshal(dataBytes, &protoBlocksBatch)
-    if err != nil {
-        return nil, fmt.Errorf("failed to unmarshal data: %v", err)
-    }
+	dataBytes := rawData.Bytes()
+
+	err := proto.Unmarshal(dataBytes, &protoBlocksBatch)
+	if err != nil {
+		return nil, fmt.Errorf("failed to unmarshal data: %v", err)
+	}
 
 	blocksBatchJson := ToEntireBlocksBatchFromLogProto(&protoBlocksBatch)
 
@@ -661,10 +650,10 @@
 
 	dataBytes := rawData.Bytes()
 
-    err := proto.Unmarshal(dataBytes, &protoBlocksBatch)
-    if err != nil {
-        return nil, nil, fmt.Errorf("failed to unmarshal data: %v", err)
-    }
+	err := proto.Unmarshal(dataBytes, &protoBlocksBatch)
+	if err != nil {
+		return nil, nil, fmt.Errorf("failed to unmarshal data: %v", err)
+	}
 
 	// Shared slices to collect labels
 	var labels []indexer.EventLabel
@@ -681,7 +670,6 @@
 
 	// Channel to collect errors from goroutines
 	errorChan := make(chan error, len(protoBlocksBatch.Blocks))
-
 
 	// Iterate over blocks and launch goroutines
 	for _, b := range protoBlocksBatch.Blocks {
@@ -691,7 +679,6 @@
 			defer wg.Done()
 			defer func() { <-semaphoreChan }()
 
-		
 			// Local slices to collect labels for this block
 			var localEventLabels []indexer.EventLabel
 			var localTxLabels []indexer.TransactionLabel
@@ -712,41 +699,34 @@
 
 					txAbiEntry := abiMap[tx.ToAddress][selector]
 
-                    var initErr error
-                    txAbiEntry.Once.Do(func() {
-                        txAbiEntry.Abi, initErr = seer_common.GetABI(txAbiEntry.AbiJSON)
-                    })
-
-                    // Check if an error occurred during ABI parsing
-                    if initErr != nil || txAbiEntry.Abi == nil {
-                        errorChan <- fmt.Errorf("error getting ABI for address %s: %v", tx.ToAddress, initErr)
-                        continue
-                    }
-
-                    inputData, err := hex.DecodeString(tx.Input[2:])
-                    if err != nil {
-                        errorChan <- fmt.Errorf("error decoding input data for tx %s: %v", tx.Hash, err)
-                        continue
-                    }
+					var initErr error
+					txAbiEntry.Once.Do(func() {
+						txAbiEntry.Abi, initErr = seer_common.GetABI(txAbiEntry.AbiJSON)
+					})
+
+					// Check if an error occurred during ABI parsing
+					if initErr != nil || txAbiEntry.Abi == nil {
+						errorChan <- fmt.Errorf("error getting ABI for address %s: %v", tx.ToAddress, initErr)
+						continue
+					}
+
+					inputData, err := hex.DecodeString(tx.Input[2:])
+					if err != nil {
+						errorChan <- fmt.Errorf("error decoding input data for tx %s: %v", tx.Hash, err)
+						continue
+					}
 					decodedArgsTx, decodeErr = seer_common.DecodeTransactionInputDataToInterface(txAbiEntry.Abi, inputData)
 					if decodeErr != nil {
 						fmt.Println("Error decoding transaction not decoded data: ", tx.Hash, decodeErr)
 						decodedArgsTx = map[string]interface{}{
 							"input_raw": tx,
-							"abi": txAbiEntry.AbiJSON,
-							"selector": selector,
-							"error": decodeErr,
+							"abi":       txAbiEntry.AbiJSON,
+							"selector":  selector,
+							"error":     decodeErr,
 						}
 						label = indexer.SeerCrawlerRawLabel
 					}
 
-<<<<<<< HEAD
-					receipt, err := c.TransactionReceipt(context.Background(), common.HexToHash(tx.Hash))
-                    if err != nil {
-                        errorChan <- fmt.Errorf("error getting transaction receipt for tx %s: %v", tx.Hash, err)
-                        continue
-                    }
-=======
 					ctxWithTimeout, cancel := context.WithTimeout(context.Background(), c.timeout)
 
 					defer cancel()
@@ -756,7 +736,6 @@
 						errorChan <- fmt.Errorf("error getting transaction receipt for tx %s: %v", tx.Hash, err)
 						continue
 					}
->>>>>>> b92d9a2c
 
 					// check if the transaction was successful
 					if receipt.Status == 1 {
@@ -766,10 +745,10 @@
 					}
 
 					txLabelDataBytes, err := json.Marshal(decodedArgsTx)
-                    if err != nil {
-                        errorChan <- fmt.Errorf("error converting decodedArgsTx to JSON for tx %s: %v", tx.Hash, err)
-                        continue
-                    }
+					if err != nil {
+						errorChan <- fmt.Errorf("error converting decodedArgsTx to JSON for tx %s: %v", tx.Hash, err)
+						continue
+					}
 
 					// Convert transaction to label
 					transactionLabel := indexer.TransactionLabel{
@@ -809,16 +788,16 @@
 
 					abiEntryLog := abiMap[e.Address][topicSelector]
 
-                    var initErr error
-                    abiEntryLog.Once.Do(func() {
-                        abiEntryLog.Abi, initErr = seer_common.GetABI(abiEntryLog.AbiJSON)
-                    })
-
-                    // Check if an error occurred during ABI parsing
-                    if initErr != nil || abiEntryLog.Abi == nil {
-                        errorChan <- fmt.Errorf("error getting ABI for log address %s: %v", e.Address, initErr)
-                        continue
-                    }
+					var initErr error
+					abiEntryLog.Once.Do(func() {
+						abiEntryLog.Abi, initErr = seer_common.GetABI(abiEntryLog.AbiJSON)
+					})
+
+					// Check if an error occurred during ABI parsing
+					if initErr != nil || abiEntryLog.Abi == nil {
+						errorChan <- fmt.Errorf("error getting ABI for log address %s: %v", e.Address, initErr)
+						continue
+					}
 
 					// Decode the event data
 					decodedArgsLogs, decodeErr = seer_common.DecodeLogArgsToLabelData(abiEntryLog.Abi, e.Topics, e.Data)
@@ -826,19 +805,19 @@
 						fmt.Println("Error decoding event not decoded data: ", e.TransactionHash, decodeErr)
 						decodedArgsLogs = map[string]interface{}{
 							"input_raw": e,
-							"abi": abiEntryLog.AbiJSON,
-							"selector": topicSelector,
-							"error": decodeErr,
+							"abi":       abiEntryLog.AbiJSON,
+							"selector":  topicSelector,
+							"error":     decodeErr,
 						}
 						label = indexer.SeerCrawlerRawLabel
 					}
 
 					// Convert decodedArgsLogs map to JSON
-                    labelDataBytes, err := json.Marshal(decodedArgsLogs)
-                    if err != nil {
-                        errorChan <- fmt.Errorf("error converting decodedArgsLogs to JSON for tx %s: %v", e.TransactionHash, err)
-                        continue
-                    }
+					labelDataBytes, err := json.Marshal(decodedArgsLogs)
+					if err != nil {
+						errorChan <- fmt.Errorf("error converting decodedArgsLogs to JSON for tx %s: %v", e.TransactionHash, err)
+						continue
+					}
 					// Convert event to label
 					eventLabel := indexer.EventLabel{
 						Label:           label,
@@ -866,19 +845,19 @@
 		}(b)
 	}
 	// Wait for all block processing goroutines to finish
-    wg.Wait()
-    close(errorChan)
-
-    // Collect all errors
-    var errorMessages []string
-    for err := range errorChan {
-        errorMessages = append(errorMessages, err.Error())
-    }
-
-    // If any errors occurred, return them
-    if len(errorMessages) > 0 {
-        return nil, nil, fmt.Errorf("errors occurred during processing:\n%s", strings.Join(errorMessages, "\n"))
-    }
+	wg.Wait()
+	close(errorChan)
+
+	// Collect all errors
+	var errorMessages []string
+	for err := range errorChan {
+		errorMessages = append(errorMessages, err.Error())
+	}
+
+	// If any errors occurred, return them
+	if len(errorMessages) > 0 {
+		return nil, nil, fmt.Errorf("errors occurred during processing:\n%s", strings.Join(errorMessages, "\n"))
+	}
 
 	return labels, txLabels, nil
 }
@@ -894,7 +873,6 @@
 	var labels []indexer.TransactionLabel
 	var decodedArgs map[string]interface{}
 	var decodeErr error
-
 
 	for _, transaction := range decodedTransactions {
 
@@ -922,9 +900,9 @@
 			fmt.Println("Error decoding transaction not decoded data: ", transaction.Hash, decodeErr)
 			decodedArgs = map[string]interface{}{
 				"input_raw": transaction,
-				"abi": abiMap[transaction.ToAddress][selector].AbiJSON,
-				"selector": selector,
-				"error": decodeErr,
+				"abi":       abiMap[transaction.ToAddress][selector].AbiJSON,
+				"selector":  selector,
+				"error":     decodeErr,
 			}
 			label = indexer.SeerCrawlerRawLabel
 		}
@@ -997,7 +975,6 @@
 			blocksCache = make(map[uint64]seer_common.BlockWithTransactions)
 		}
 
-
 		blocksCache[blockNumber] = seer_common.BlockWithTransactions{
 			BlockNumber:    blockNumber,
 			BlockHash:      block.Hash,
@@ -1020,7 +997,6 @@
 			selector := tx.Input[:10]
 
 			if abiMap[tx.ToAddress] != nil && abiMap[tx.ToAddress][selector] != nil {
-				
 
 				abiEntryTx := abiMap[tx.ToAddress][selector]
 

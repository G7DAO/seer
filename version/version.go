--- conflicted
+++ resolved
@@ -1,7 +1,3 @@
 package version
 
-<<<<<<< HEAD
-var SeerVersion string = "0.3.17"
-=======
-var SeerVersion string = "0.3.19"
->>>>>>> 3f38e67e
+var SeerVersion string = "0.3.20"
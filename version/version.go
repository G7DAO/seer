--- conflicted
+++ resolved
@@ -1,7 +1,3 @@
 package version
 
-<<<<<<< HEAD
-var SeerVersion string = "0.1.21"
-=======
-var SeerVersion string = "0.3.7"
->>>>>>> a317b95f
+var SeerVersion string = "0.3.8"
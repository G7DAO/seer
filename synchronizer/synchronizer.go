--- conflicted
+++ resolved
@@ -495,6 +495,78 @@
 	return isEnd, nil
 }
 
+func (d *Synchronizer) SyncContracts() {
+
+	if d.startBlock == 0 {
+		// Get the latest block from the indexer db
+		indexedLatestBlock, idxLatestErr := indexer.DBConnection.GetLatestDBBlockNumber(d.blockchain)
+		if idxLatestErr != nil {
+			log.Println("Error getting latest block from the indexer db:", idxLatestErr)
+			return
+		}
+
+		if indexedLatestBlock != 0 {
+			d.startBlock = indexedLatestBlock
+		} else {
+			panic("No start block found in indexer db")
+		}
+
+	}
+
+	if d.endBlock == 0 {
+		d.endBlock = 1
+	}
+
+	log.Printf("Sync contracts for blockchain %s in range of blocks %d-%d\n", d.blockchain, d.startBlock, d.endBlock)
+	// Read all paths from database
+	paths, err := indexer.DBConnection.GetPaths(d.blockchain, d.startBlock, d.endBlock)
+	if err != nil {
+		log.Println("Error reading paths from database:", err)
+		return
+	}
+
+	for _, path := range paths {
+
+		// Read the raw data from the storage for current path
+		rawData, readErr := d.StorageInstance.Read(path)
+
+		if readErr != nil {
+			log.Println("Error reading events for customers:", readErr)
+			return
+		}
+
+		log.Printf("Read blocks for path: %s\n", path)
+
+		// get all deployed contracts
+		batch, err := d.Client.DecodeProtoEntireBlockToJson(&rawData)
+
+		if err != nil {
+			log.Println("Error getting deployed contracts:", err)
+			return
+		}
+
+		log.Printf("Decoded %d blocks\n", len(batch.Blocks))
+
+		// get all deployed contracts
+		contracts, err := seer_blockchain.GetDeployedContracts(d.Client, batch)
+
+		if err != nil {
+			log.Println("Error getting deployed contracts:", err)
+			return
+		}
+
+		// Write contracts to the database
+
+		err = indexer.DBConnection.WriteContracts(d.blockchain, contracts)
+		if err != nil {
+			log.Println("Error writing contracts to database:", err)
+			return
+		}
+
+	}
+
+}
+
 func (d *Synchronizer) HistoricalSyncRef(customerDbUriFlag string, addresses []string, customerIds []string, batchSize uint64, autoJobs bool) error {
 	var isCycleFinished bool
 	var updateDeadline time.Time
@@ -697,81 +769,6 @@
 		}
 	}
 
-<<<<<<< HEAD
-	return isEnd, nil
-}
-
-func (d *Synchronizer) SyncContracts() {
-
-	if d.startBlock == 0 {
-		// Get the latest block from the indexer db
-		indexedLatestBlock, idxLatestErr := indexer.DBConnection.GetLatestDBBlockNumber(d.blockchain)
-		if idxLatestErr != nil {
-			log.Println("Error getting latest block from the indexer db:", idxLatestErr)
-			return
-		}
-
-		if indexedLatestBlock != 0 {
-			d.startBlock = indexedLatestBlock
-		} else {
-			panic("No start block found in indexer db")
-		}
-
-	}
-
-	if d.endBlock == 0 {
-		d.endBlock = 1
-	}
-
-	log.Printf("Sync contracts for blockchain %s in range of blocks %d-%d\n", d.blockchain, d.startBlock, d.endBlock)
-	// Read all paths from database
-	paths, err := indexer.DBConnection.GetPaths(d.blockchain, d.startBlock, d.endBlock)
-	if err != nil {
-		log.Println("Error reading paths from database:", err)
-		return
-	}
-
-	for _, path := range paths {
-
-		// Read the raw data from the storage for current path
-		rawData, readErr := d.StorageInstance.Read(path)
-
-		if readErr != nil {
-			log.Println("Error reading events for customers:", readErr)
-			return
-		}
-
-		log.Printf("Read blocks for path: %s\n", path)
-
-		// get all deployed contracts
-		batch, err := d.Client.DecodeProtoEntireBlockToJson(&rawData)
-
-		if err != nil {
-			log.Println("Error getting deployed contracts:", err)
-			return
-		}
-
-		log.Printf("Decoded %d blocks\n", len(batch.Blocks))
-
-		// get all deployed contracts
-		contracts, err := seer_blockchain.GetDeployedContracts(d.Client, batch)
-
-		if err != nil {
-			log.Println("Error getting deployed contracts:", err)
-			return
-		}
-
-		// Write contracts to the database
-
-		err = indexer.DBConnection.WriteContracts(d.blockchain, contracts)
-		if err != nil {
-			log.Println("Error writing contracts to database:", err)
-			return
-		}
-
-	}
-
-=======
 	return nil
 }
 
@@ -820,5 +817,4 @@
 	}
 
 	<-sem // Release semaphore
->>>>>>> a317b95f
 }